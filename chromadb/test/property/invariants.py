--- conflicted
+++ resolved
@@ -1,10 +1,6 @@
 from chromadb.test.property.strategies import RecordSet
-<<<<<<< HEAD
-from typing import Callable, Literal, Sequence, Union, List, cast, TypeVar
-=======
-from typing import Callable, Union, List
+from typing import Callable, Union, List, TypeVar
 from typing_extensions import Literal
->>>>>>> 487a48e6
 import numpy as np
 from chromadb.api import types
 from chromadb.api.models.Collection import Collection
