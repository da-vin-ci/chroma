from abc import ABC, abstractmethod
from typing import Dict, List, Sequence, Optional, Tuple
from uuid import UUID
import numpy.typing as npt
from chromadb.api.types import Embeddings, Documents, IDs, Metadatas, Where, WhereDocument


class DB(ABC):
    @abstractmethod
    def __init__(self):
        pass

    @abstractmethod
<<<<<<< HEAD
    def create_collection(self, name: str, metadata: Optional[Dict] = None):
=======
    def create_collection(self, name, metadata=None, get_or_create=False):
        pass

    def get_or_create_collection(self, name, metadata=None):
>>>>>>> cacebdad
        pass

    @abstractmethod
    def get_collection(self, name: str):
        pass

    @abstractmethod
    def list_collections(self) -> Sequence[Sequence[str]]:
        pass

    @abstractmethod
    def update_collection(
        self, current_name: str, new_name: Optional[str] = None, new_metadata: Optional[Dict] = None
    ):
        pass

    @abstractmethod
    def delete_collection(self, name: str):
        pass

    @abstractmethod
    def get_collection_uuid_from_name(self, collection_name: str) -> str:
        pass

    @abstractmethod
    def add(
        self,
        collection_uuid: str,
        embeddings: Embeddings,
        metadatas: Optional[Metadatas],
        documents: Optional[Documents],
        ids: List[UUID],
    ) -> List[UUID]:
        pass

    @abstractmethod
    def add_incremental(self, collection_uuid: str, ids: List[UUID], embeddings: Embeddings):
        pass

    @abstractmethod
    def get(
        self,
        where: Where = {},
        collection_name: Optional[str] = None,
        collection_uuid: Optional[str] = None,
        ids: Optional[IDs] = None,
        sort: Optional[str] = None,
        limit: Optional[int] = None,
        offset: Optional[int] = None,
        where_document: WhereDocument = {},
        columns: Optional[List[str]] = None,
    ) -> Sequence:
        pass

    @abstractmethod
    def update(
        self,
        collection_uuid: str,
        ids: IDs,
        embeddings: Optional[Embeddings] = None,
        metadatas: Optional[Metadatas] = None,
        documents: Optional[Documents] = None,
    ):
        pass

    @abstractmethod
    def count(self, collection_name: str):
        pass

    @abstractmethod
    def delete(
        self,
        where: Where = {},
        collection_name: Optional[str] = None,
        collection_uuid: Optional[str] = None,
        ids: Optional[IDs] = None,
        where_document: WhereDocument = {},
    ):
        pass

    @abstractmethod
    def reset(self):
        pass

    @abstractmethod
    def get_nearest_neighbors(
        self, collection_name, where, embeddings, n_results, where_document
    ) -> Tuple[List[List[UUID]], npt.NDArray]:
        pass

    @abstractmethod
    def get_by_ids(self, uuids, columns=None) -> Sequence:
        pass

    @abstractmethod
    def raw_sql(self, raw_sql):
        pass

    @abstractmethod
    def create_index(self, collection_uuid: str):
        pass

    @abstractmethod
    def has_index(self, collection_name):
        pass

    @abstractmethod
    def persist(self):
        pass<|MERGE_RESOLUTION|>--- conflicted
+++ resolved
@@ -11,14 +11,12 @@
         pass
 
     @abstractmethod
-<<<<<<< HEAD
-    def create_collection(self, name: str, metadata: Optional[Dict] = None):
-=======
-    def create_collection(self, name, metadata=None, get_or_create=False):
+    def create_collection(
+        self, name: str, metadata: Optional[Dict] = None, get_or_create: bool = False
+    ):
         pass
 
     def get_or_create_collection(self, name, metadata=None):
->>>>>>> cacebdad
         pass
 
     @abstractmethod
