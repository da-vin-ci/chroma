from typing import Dict
import logging
from chromadb.api.client import Client as ClientCreator
from chromadb.api.client import AdminClient as AdminClientCreator
import chromadb.config
from chromadb.config import DEFAULT_DATABASE, DEFAULT_TENANT, Settings
from chromadb.api import AdminAPI, ClientAPI
from chromadb.api.models.Collection import Collection
from chromadb.api.types import (
    CollectionMetadata,
    Documents,
    EmbeddingFunction,
    Embeddings,
    IDs,
    Include,
    Metadata,
    Where,
    QueryResult,
    GetResult,
    WhereDocument,
    UpdateCollectionMetadata,
)

# Re-export types from chromadb.types
__all__ = [
    "Collection",
    "Metadata",
    "Where",
    "WhereDocument",
    "Documents",
    "IDs",
    "Embeddings",
    "EmbeddingFunction",
    "Include",
    "CollectionMetadata",
    "UpdateCollectionMetadata",
    "QueryResult",
    "GetResult",
]
<<<<<<< HEAD
=======
from chromadb.telemetry.product.events import ClientStartEvent
from chromadb.telemetry.product import ProductTelemetryClient
>>>>>>> bc69e088


logger = logging.getLogger(__name__)

__settings = Settings()

__version__ = "0.4.14"

# Workaround to deal with Colab's old sqlite3 version
try:
    import google.colab  # noqa: F401

    IN_COLAB = True
except ImportError:
    IN_COLAB = False

is_client = False
try:
<<<<<<< HEAD
    from chromadb.is_thin_client import is_thin_client
=======
    from chromadb.is_thin_client import is_thin_client  # type: ignore
>>>>>>> bc69e088

    is_client = is_thin_client
except ImportError:
    is_client = False

if not is_client:
    import sqlite3

    if sqlite3.sqlite_version_info < (3, 35, 0):
        if IN_COLAB:
            # In Colab, hotswap to pysqlite-binary if it's too old
            import subprocess
            import sys

            subprocess.check_call(
                [sys.executable, "-m", "pip", "install", "pysqlite3-binary"]
            )
            __import__("pysqlite3")
            sys.modules["sqlite3"] = sys.modules.pop("pysqlite3")
        else:
            raise RuntimeError(
                "\033[91mYour system has an unsupported version of sqlite3. Chroma \
                    requires sqlite3 >= 3.35.0.\033[0m\n"
                "\033[94mPlease visit \
                    https://docs.trychroma.com/troubleshooting#sqlite to learn how \
                    to upgrade.\033[0m"
            )


def configure(**kwargs) -> None:  # type: ignore
    """Override Chroma's default settings, environment variables or .env files"""
    global __settings
    __settings = chromadb.config.Settings(**kwargs)


def get_settings() -> Settings:
    return __settings


def EphemeralClient(
    settings: Settings = Settings(),
    tenant: str = DEFAULT_TENANT,
    database: str = DEFAULT_DATABASE,
) -> ClientAPI:
    """
    Creates an in-memory instance of Chroma. This is useful for testing and
    development, but not recommended for production use.

    Args:
        tenant: The tenant to use for this client. Defaults to the default tenant.
        database: The database to use for this client. Defaults to the default database.
    """
    settings.is_persistent = False

    return ClientCreator(settings=settings, tenant=tenant, database=database)


def PersistentClient(
    path: str = "./chroma",
    settings: Settings = Settings(),
    tenant: str = DEFAULT_TENANT,
    database: str = DEFAULT_DATABASE,
) -> ClientAPI:
    """
    Creates a persistent instance of Chroma that saves to disk. This is useful for
    testing and development, but not recommended for production use.

    Args:
        path: The directory to save Chroma's data to. Defaults to "./chroma".
        tenant: The tenant to use for this client. Defaults to the default tenant.
        database: The database to use for this client. Defaults to the default database.
    """
    settings.persist_directory = path
    settings.is_persistent = True

    return ClientCreator(tenant=tenant, database=database, settings=settings)


def HttpClient(
    host: str = "localhost",
    port: str = "8000",
    ssl: bool = False,
    headers: Dict[str, str] = {},
    settings: Settings = Settings(),
    tenant: str = DEFAULT_TENANT,
    database: str = DEFAULT_DATABASE,
) -> ClientAPI:
    """
    Creates a client that connects to a remote Chroma server. This supports
    many clients connecting to the same server, and is the recommended way to
    use Chroma in production.

    Args:
        host: The hostname of the Chroma server. Defaults to "localhost".
        port: The port of the Chroma server. Defaults to "8000".
        ssl: Whether to use SSL to connect to the Chroma server. Defaults to False.
        headers: A dictionary of headers to send to the Chroma server. Defaults to {}.
        tenant: The tenant to use for this client. Defaults to the default tenant.
        database: The database to use for this client. Defaults to the default database.
    """

    settings.chroma_api_impl = "chromadb.api.fastapi.FastAPI"
    settings.chroma_server_host = host
    settings.chroma_server_http_port = port
    settings.chroma_server_ssl_enabled = ssl
    settings.chroma_server_headers = headers

    return ClientCreator(tenant=tenant, database=database, settings=settings)


def AdminClient(settings: Settings = Settings()) -> AdminAPI:
    return AdminClientCreator(settings=settings)


<<<<<<< HEAD
def Client(
    settings: Settings = __settings,
    tenant: str = DEFAULT_TENANT,
    database: str = DEFAULT_DATABASE,
) -> ClientAPI:
    """
    Return a running chroma.API instance
=======
    product_telemetry_client = system.instance(ProductTelemetryClient)
    api = system.instance(API)
>>>>>>> bc69e088

    tenant: The tenant to use for this client. Defaults to the default tenant.
    database: The database to use for this client. Defaults to the default database.

<<<<<<< HEAD
    """
=======
    product_telemetry_client.capture(ClientStartEvent())
>>>>>>> bc69e088

    return ClientCreator(tenant=tenant, database=database, settings=settings)<|MERGE_RESOLUTION|>--- conflicted
+++ resolved
@@ -37,12 +37,6 @@
     "QueryResult",
     "GetResult",
 ]
-<<<<<<< HEAD
-=======
-from chromadb.telemetry.product.events import ClientStartEvent
-from chromadb.telemetry.product import ProductTelemetryClient
->>>>>>> bc69e088
-
 
 logger = logging.getLogger(__name__)
 
@@ -60,11 +54,7 @@
 
 is_client = False
 try:
-<<<<<<< HEAD
     from chromadb.is_thin_client import is_thin_client
-=======
-    from chromadb.is_thin_client import is_thin_client  # type: ignore
->>>>>>> bc69e088
 
     is_client = is_thin_client
 except ImportError:
@@ -179,7 +169,6 @@
     return AdminClientCreator(settings=settings)
 
 
-<<<<<<< HEAD
 def Client(
     settings: Settings = __settings,
     tenant: str = DEFAULT_TENANT,
@@ -187,18 +176,10 @@
 ) -> ClientAPI:
     """
     Return a running chroma.API instance
-=======
-    product_telemetry_client = system.instance(ProductTelemetryClient)
-    api = system.instance(API)
->>>>>>> bc69e088
 
     tenant: The tenant to use for this client. Defaults to the default tenant.
     database: The database to use for this client. Defaults to the default database.
 
-<<<<<<< HEAD
     """
-=======
-    product_telemetry_client.capture(ClientStartEvent())
->>>>>>> bc69e088
 
     return ClientCreator(tenant=tenant, database=database, settings=settings)