from abc import ABC, abstractmethod
from typing import Sequence, Optional
import pandas as pd
from uuid import UUID
from chromadb.api.models.Collection import Collection
from chromadb.api.types import (
    CollectionMetadata,
    Documents,
    EmbeddingFunction,
    Embeddings,
    IDs,
    Include,
    Metadatas,
    Where,
    QueryResult,
    GetResult,
    WhereDocument,
)
from chromadb.config import Component
import chromadb.utils.embedding_functions as ef
from overrides import override
<<<<<<< HEAD
=======

>>>>>>> 1eac72f6

class API(Component, ABC):
    @abstractmethod
    def heartbeat(self) -> int:
        """Returns the current server time in nanoseconds to check if the server is alive

        Args:
            None

        Returns:
            int: The current server time in nanoseconds

        """
        pass

    @abstractmethod
    def list_collections(self) -> Sequence[Collection]:
        """Returns all collections in the database

        Args:
            None

        Returns:
            dict: A dictionary of collections

        """
        pass

    @abstractmethod
    def create_collection(
        self,
        name: str,
        metadata: Optional[CollectionMetadata] = None,
        embedding_function: Optional[EmbeddingFunction] = ef.DefaultEmbeddingFunction(),
        get_or_create: bool = False,
    ) -> Collection:
        """Creates a new collection in the database

        Args:
            name  The name of the collection to create. The name must be unique.
            metadata: A dictionary of metadata to associate with the collection. Defaults to None.
            embedding_function: A function that takes documents and returns an embedding. Defaults to None.
            get_or_create: If True, will return the collection if it already exists,
                and update the metadata (if applicable). Defaults to False.

        Returns:
            dict: the created collection

        """
        pass

    @abstractmethod
    def delete_collection(
        self,
        name: str,
    ) -> None:
        """Deletes a collection from the database

        Args:
            name: The name of the collection to delete
        """

    @abstractmethod
    def get_or_create_collection(
        self,
        name: str,
        metadata: Optional[CollectionMetadata] = None,
        embedding_function: Optional[EmbeddingFunction] = ef.DefaultEmbeddingFunction(),
    ) -> Collection:
        """Calls create_collection with get_or_create=True.
           If the collection exists, but with different metadata, the metadata will be replaced.

        Args:
            name: The name of the collection to create. The name must be unique.
            metadata: A dictionary of metadata to associate with the collection. Defaults to None.
            embedding_function: A function that takes documents and returns an embedding. Should be the same as the one used to create the collection. Defaults to None.
        Returns:
            the created collection

        """
        pass

    @abstractmethod
    def get_collection(
        self,
        name: str,
        embedding_function: Optional[EmbeddingFunction] = ef.DefaultEmbeddingFunction(),
    ) -> Collection:
        """Gets a collection from the database by either name or uuid

        Args:
            name: The name of the collection to get. Defaults to None.
            embedding_function: A function that takes documents and returns an embedding. Should be the same as the one used to create the collection. Defaults to None.

        Returns:
            dict: the requested collection

        """
        pass

    def _modify(
        self,
        id: UUID,
        new_name: Optional[str] = None,
        new_metadata: Optional[CollectionMetadata] = None,
    ) -> None:
        """Modify a collection in the database - can update the name and/or metadata

        Args:
            current_name: The name of the collection to modify
            new_name: The new name of the collection. Defaults to None.
            new_metadata: The new metadata to associate with the collection. Defaults to None.
        """
        pass

    @abstractmethod
    def _add(
        self,
        ids: IDs,
        collection_id: UUID,
        embeddings: Embeddings,
        metadatas: Optional[Metadatas] = None,
        documents: Optional[Documents] = None,
        increment_index: bool = True,
    ) -> bool:
        """Add embeddings to the data store. This is the most general way to add embeddings to the database.
        ⚠️ It is recommended to use the more specific methods below when possible.

        Args:
            collection_id: The collection to add the embeddings to
            embedding: The sequence of embeddings to add
            metadata: The metadata to associate with the embeddings. Defaults to None.
            documents: The documents to associate with the embeddings. Defaults to None.
            ids: The ids to associate with the embeddings. Defaults to None.
        """
        pass

    @abstractmethod
    def _update(
        self,
        collection_id: UUID,
        ids: IDs,
        embeddings: Optional[Embeddings] = None,
        metadatas: Optional[Metadatas] = None,
        documents: Optional[Documents] = None,
    ) -> bool:
        """Add embeddings to the data store. This is the most general way to add embeddings to the database.
        ⚠️ It is recommended to use the more specific methods below when possible.

        Args:
            collection_id: The collection to add the embeddings to
            embedding: The sequence of embeddings to add
        """
        pass

    @abstractmethod
    def _upsert(
        self,
        collection_id: UUID,
        ids: IDs,
        embeddings: Embeddings,
        metadatas: Optional[Metadatas] = None,
        documents: Optional[Documents] = None,
        increment_index: bool = True,
    ) -> bool:
        """Add or update entries in the embedding store.
        If an entry with the same id already exists, it will be updated, otherwise it will be added.

        Args:
            collection_id: The collection to add the embeddings to
            ids: The ids to associate with the embeddings. Defaults to None.
            embeddings: The sequence of embeddings to add
            metadatas: The metadata to associate with the embeddings. Defaults to None.
            documents: The documents to associate with the embeddings. Defaults to None.
            increment_index: If True, will incrementally add to the ANN index of the collection. Defaults to True.
        """
        pass

    @abstractmethod
    def _count(self, collection_id: UUID) -> int:
        """Returns the number of embeddings in the database

        Args:
            collection_id: The collection to count the embeddings in.


        Returns:
            int: The number of embeddings in the collection

        """
        pass

    @abstractmethod
    def _peek(self, collection_id: UUID, n: int = 10) -> GetResult:
        pass

    @abstractmethod
    def _get(
        self,
        collection_id: UUID,
        ids: Optional[IDs] = None,
        where: Optional[Where] = {},
        sort: Optional[str] = None,
        limit: Optional[int] = None,
        offset: Optional[int] = None,
        page: Optional[int] = None,
        page_size: Optional[int] = None,
        where_document: Optional[WhereDocument] = {},
        include: Include = ["embeddings", "metadatas", "documents"],
    ) -> GetResult:
        """Gets embeddings from the database. Supports filtering, sorting, and pagination.
        ⚠️ This method should not be used directly.

        Args:
            where: A dictionary of key-value pairs to filter the embeddings by. Defaults to {}.
            sort: The column to sort the embeddings by. Defaults to None.
            limit: The maximum number of embeddings to return. Defaults to None.
            offset: The number of embeddings to skip before returning. Defaults to None.
            page: The page number to return. Defaults to None.
            page_size: The number of embeddings to return per page. Defaults to None.

        Returns:
            pd.DataFrame: A pandas dataframe containing the embeddings and metadata

        """
        pass

    @abstractmethod
    def _delete(
        self,
        collection_id: UUID,
        ids: Optional[IDs],
        where: Optional[Where] = {},
        where_document: Optional[WhereDocument] = {},
    ) -> IDs:
        """Deletes embeddings from the database
        ⚠️ This method should not be used directly.

        Args:
            where: A dictionary of key-value pairs to filter the embeddings by. Defaults to {}.

        Returns:
            List: The list of internal UUIDs of the deleted embeddings
        """
        pass

    @abstractmethod
    def _query(
        self,
        collection_id: UUID,
        query_embeddings: Embeddings,
        n_results: int = 10,
        where: Where = {},
        where_document: WhereDocument = {},
        include: Include = ["embeddings", "metadatas", "documents", "distances"],
    ) -> QueryResult:
        """Gets the nearest neighbors of a single embedding
        ⚠️ This method should not be used directly.

        Args:
            embedding: The embedding to find the nearest neighbors of
            n_results: The number of nearest neighbors to return. Defaults to 10.
            where: A dictionary of key-value pairs to filter the embeddings by. Defaults to {}.
        """
        pass

    @override
    @abstractmethod
    def reset(self) -> None:
        """Resets the database
        ⚠️ This is destructive and will delete all data in the database.
        Args:
            None
        Returns:
            None
        """
        pass

    @abstractmethod
    def raw_sql(self, sql: str) -> pd.DataFrame:
        """Runs a raw SQL query against the database
        ⚠️ This method should not be used directly.

        Args:
            sql: The SQL query to run

        Returns:
            pd.DataFrame: A pandas dataframe containing the results of the query
        """
        pass

    @abstractmethod
    def create_index(self, collection_name: str) -> bool:
        """Creates an index for the given collection
        ⚠️ This method should not be used directly.

        Args:
            collection_name: The collection to create the index for. Uses the client's collection if None. Defaults to None.

        Returns:
            bool: True if the index was created successfully

        """
        pass

    @abstractmethod
    def persist(self) -> bool:
        """Persist the database to disk"""
        pass

    @abstractmethod
    def get_version(self) -> str:
        """Get the version of Chroma.

        Returns:
            str: The version of Chroma

        """
        pass<|MERGE_RESOLUTION|>--- conflicted
+++ resolved
@@ -18,11 +18,7 @@
 )
 from chromadb.config import Component
 import chromadb.utils.embedding_functions as ef
-from overrides import override
-<<<<<<< HEAD
-=======
-
->>>>>>> 1eac72f6
+
 
 class API(Component, ABC):
     @abstractmethod
@@ -289,9 +285,8 @@
         """
         pass
 
-    @override
-    @abstractmethod
-    def reset(self) -> None:
+    @abstractmethod
+    def reset(self) -> bool:
         """Resets the database
         ⚠️ This is destructive and will delete all data in the database.
         Args:
