--- conflicted
+++ resolved
@@ -66,21 +66,11 @@
     this.api.options = fetchOptions ?? {};
 
     if (auth !== undefined) {
-<<<<<<< HEAD
       this.authProvider = authOptionsToAuthProvider(auth);
       this.api.options.headers = {
         ...this.api.options.headers,
         ...this.authProvider.authenticate(),
       };
-=======
-      this.apiAdapter = new IsomorphicFetchClientAuthProtocolAdapter(
-        new DefaultApi(apiConfig, undefined, chromaFetch),
-        auth,
-      );
-      this.api = this.apiAdapter.getApi();
-    } else {
-      this.api = new DefaultApi(apiConfig, undefined, chromaFetch);
->>>>>>> df29a416
     }
 
     this._adminClient = new AdminClient({
